from setuptools import setup, find_packages
from setuptools.command.install import install
import os
import shutil
import urllib.request

exec(open('nanomotif/_version.py').read())
setup(
    name='nanomotif',
    version=__version__,
    description='Identifying methlyation motifs in nanopore data',
    author='AAU_DarkScience',
    author_email='shei@bio.aau.com',
    license='MIT',
    packages=find_packages(),
    long_description=open('README.md').read(),
    long_description_content_type='text/markdown',
    include_package_data=True,
    package_data={'nanomotif': [
        'datasets/*',
        'mtase_linker/*.smk',
        '*.yaml',
        "mtase_linker/envs/*",
        "mtase_linker/src/*",
        "bin/methylation_utils"
    ]},
    zip_safe=False,
    install_requires=[
        "wheel",
        "requests",
        "numpy>=1.24.4",
        "pandas>=2.0.2",
        "polars>=0.19,<=0.20.23",
        "scipy>=1.10.1",
        "scikit-learn>=1.5.2",
        "networkx>=3.1",
        "pyarrow>=15.0.2",
<<<<<<< HEAD
        "Bio==1.6.1",
        "snakemake==7.32.4",
        "pymethylation_utils==0.4.0",
        "hdbscan",
=======
        "Bio>=1.6.2",
        "snakemake>=7.32.4",
>>>>>>> 712c3ba3
        "progressbar2>=3.53.1"
    ],
    entry_points={
            'console_scripts': [
                  'nanomotif = nanomotif.main:main'
            ]
    }
)<|MERGE_RESOLUTION|>--- conflicted
+++ resolved
@@ -35,15 +35,10 @@
         "scikit-learn>=1.5.2",
         "networkx>=3.1",
         "pyarrow>=15.0.2",
-<<<<<<< HEAD
-        "Bio==1.6.1",
-        "snakemake==7.32.4",
         "pymethylation_utils==0.4.0",
         "hdbscan",
-=======
         "Bio>=1.6.2",
         "snakemake>=7.32.4",
->>>>>>> 712c3ba3
         "progressbar2>=3.53.1"
     ],
     entry_points={
