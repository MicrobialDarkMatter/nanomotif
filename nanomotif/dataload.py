--- conflicted
+++ resolved
@@ -1,12 +1,8 @@
 # Data loading functionalities
 import polars as pl
-<<<<<<< HEAD
-from .seq import Assembly
+
+from nanomotif.seq import Assembly
 from epymetheus import query_pileup_records, PileupColumn
-=======
-from nanomotif.seq import Assembly
-from epymetheus import query_pileup_records
->>>>>>> cb989eeb
 import sys
 import pysam
 import pyfastx
