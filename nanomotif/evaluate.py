--- conflicted
+++ resolved
@@ -796,24 +796,9 @@
 
         return self.motif_graph, best_guess
 
-                    # Add neighbor to graph
-                    self.motif_graph.add_node(
-                        next_motif,
-                        model=next_model,
-                        motif=next_motif,
-                        visited=False
-                    )
-                    self.motif_graph.add_edge(current_motif, next_motif)
-
-                    score = self._scoring_function(next_model, current_model)
-                    self.motif_graph.nodes[next_motif]["score"] = score
-
-                # Add neighbor to priority queue if not visited
-                if next_motif not in visited_nodes:
-                    priority = self._priority_function(next_model, current_model)
-                    hq.heappush(priority_queue, (priority, next_motif))
-
-<<<<<<< HEAD
+
+
+
 def count_periods_at_start(string: str) -> int:
     """
     Count the number of periods at the start of a string
@@ -828,20 +813,6 @@
     >>> count_periods_at_start("...ACGT")
     3
     """
-=======
-                if score > best_score:
-                    best_score = score
-                    best_guess = next_motif
-                    rounds_since_new_best = 0
-
-            # Stopping criteria
-            if rounds_since_new_best >= self.max_rounds_since_new_best:
-                break
-
-        return self.motif_graph, best_guess
-
-def count_periods_at_start(s):
->>>>>>> fd689ebe
     count = 0
     for char in s:
         if char == '.':
