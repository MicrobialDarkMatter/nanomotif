--- conflicted
+++ resolved
@@ -325,7 +325,6 @@
     # Infer padding size from candidate_size
     padding = search_frame_size // 2
     
-<<<<<<< HEAD
     log.debug("Partitining pileups to dict")
     pileup_dict = pileup.partition_by(["contig", "mod_type"], as_dict=True)
     low_coverage_positions_dict = low_coverage_positions.partition_by(["contig", "mod_type"], as_dict=True) if low_coverage_positions is not None else None
@@ -346,14 +345,6 @@
                        minimum_kl_divergence, search_frame_size // 2, threshold_methylation_confident, 
                        read_level_methylation, log_dir, verbose, seed)
                 
-=======
-    # Create a list of tasks (TODO: not have a list of all data)
-    if low_coverage_positions is not None:
-        tasks = [(contig, modtype, subpileup, low_coverage_positions.filter((pl.col("contig")==contig) & (pl.col("mod_type") == modtype))) for (contig, modtype), subpileup in pileup.group_by(["contig", "mod_type"])]
-    else:
-        tasks = [(contig, modtype, subpileup, None) for (contig, modtype), subpileup in pileup.group_by(["contig", "mod_type"])]
-
->>>>>>> c46f4236
     # Create a progress manager
     manager = multiprocessing.Manager()
     counter = manager.Value('i', 0)
@@ -531,10 +522,7 @@
         self,
         root_motif: Motif,
         contig_sequence: DNAsequence,
-<<<<<<< HEAD
         contig_pssm: DNAarray,
-=======
->>>>>>> c46f4236
         contig_pileup: pl.DataFrame,
         methylation_sequences: DNAarray,
         padding: int,
@@ -552,10 +540,7 @@
         Parameters:
             root_motif (Motif): The initial motif to start the search from.
             contig_sequence: The contig sequence object with necessary methods.
-<<<<<<< HEAD
             contig_pssm: The position-specific scoring matrix for the contig background.
-=======
->>>>>>> c46f4236
             contig_pileup: The pileup data associated with the contig.
             methylation_sequences: The methylation sequences to be analyzed.
             padding (int): The padding size for sequence sampling.
@@ -575,10 +560,7 @@
 
         self.root_motif = root_motif
         self.contig_sequence = contig_sequence
-<<<<<<< HEAD
         self.contig_pssm = contig_pssm
-=======
->>>>>>> c46f4236
         self.contig_pileup = contig_pileup
         self.methylation_sequences = methylation_sequences
         self.padding = padding
@@ -691,11 +673,7 @@
                 new_motif_str = "".join(new_motif_sequence)
                 yield Motif(new_motif_str, motif.mod_position)
 
-<<<<<<< HEAD
     def run(self) -> tuple[MotifTree, Motif]:
-=======
-    def run(self) -> tuple[MotifTree, list[Motif]]:
->>>>>>> c46f4236
         """
         Execute the motif search algorithm.
 
@@ -718,16 +696,7 @@
         best_score = self._scoring_function(root_model, root_model)
         rounds_since_new_best = 0
         visited_nodes: set[Motif] = set()
-
-<<<<<<< HEAD
-=======
-        # Sample sequences in contig to get background for KL-divergence
-        contig_sequences_sample = self.contig_sequence.sample_n_subsequences(
-            self.padding * 2 + 1, 10000
-        )
-        contig_pssm = contig_sequences_sample.pssm()
-
->>>>>>> c46f4236
+        
         # Initialize the search tree
         self.motif_graph.add_node(
             self.root_motif,
@@ -774,11 +743,7 @@
             neighbors = list(self._motif_child_nodes_kl_dist_max(
                 current_motif,
                 active_methylation_sequences.pssm(),
-<<<<<<< HEAD
                 self.contig_pssm
-=======
-                contig_pssm
->>>>>>> c46f4236
             ))
 
             # Add neighbors to graph
@@ -802,7 +767,6 @@
                             next_motif,
                             na_positions=self.na_positions
                         )
-<<<<<<< HEAD
 
                     # Add neighbor to graph
                     self.motif_graph.add_node(
@@ -832,33 +796,6 @@
 
         return self.motif_graph, best_guess
 
-
-
-
-
-
-
-
-
-
-
-
-
-
-
-
-
-
-
-
-
-
-
-
-
-=======
->>>>>>> c46f4236
-
                     # Add neighbor to graph
                     self.motif_graph.add_node(
                         next_motif,
@@ -886,32 +823,6 @@
                 break
 
         return self.motif_graph, best_guess
-
-
-
-
-
-
-
-
-
-
-
-
-
-
-
-
-
-
-
-
-
-
-
-
-
-
 
 def count_periods_at_start(s):
     count = 0
