import nanomotif as nm
from nanomotif.logger import configure_logger
import logging as log
import os
import sys
import shutil
from pathlib import Path
import json
os.environ["POLARS_MAX_THREADS"] = "1"
import polars as pl
from polars import col
import numpy as np
import random
import warnings
from nanomotif._version import __version__


def shared_setup(args, working_dir):
    warnings.filterwarnings("ignore")
    # Check if output directory exists
    if not os.path.exists(args.out):
        os.makedirs(args.out)
    else:
        log.warning(f"Output directory {args.out} already exists")

    # Set up logging
    LOG_DIR = working_dir + "/logs"
    Path(LOG_DIR).mkdir(parents=True, exist_ok=True)
    configure_logger(LOG_DIR + f"/{args.command}.main.log", args.verbose)

    # Log arguments
    log.info(f"nanomotif version: {__version__}")
    log.debug("Arguments:")
    for arg in vars(args):
        log.debug(f"{arg}: {getattr(args, arg)}")
    
    # Save settings
    with open(working_dir + f"/args.{args.command}.json", "w") as f:
        json.dump(vars(args), f, indent=2)
    
    # Set seeds
    nm.seed.set_seed(args.seed)




def find_motifs(args, pileup = None, assembly = None) -> pl.DataFrame:
    """
    Nanomotif motif finder module

    Args:
        args (argparse.Namespace): Arguments
        pileup (pandas.DataFrame): Pileup data
        assembly (nanomotif.Assembly): Assembly data
    
    Returns:
        pandas.DataFrame: Motif data
    """
    log.info("Starting nanomotif motif finder")
    if pileup is None:
        log.info("Loading pileup")
        if not os.path.exists(args.pileup):
            log.error(f"File {args.pileup} does not exist")
            return None
        if args.read_level_methylation:
            pileup = nm.load_pileup(args.pileup, threads = args.threads, min_fraction = 0)
        else:
            pileup = nm.load_pileup(args.pileup, threads = args.threads, min_fraction = args.threshold_methylation_general)
        
    # Load low coverage positions
    low_coverage_positions = nm.load_low_coverage_positions(args.pileup, min_coverage = args.threshold_valid_coverage)
    if assembly is None:
        log.info("Loading assembly")
        assembly = nm.load_assembly(args.assembly)
    
    assm_lengths = pl.DataFrame({
        "contig": list(assembly.assembly.keys()),
        "length": [len(contig) for contig in assembly.assembly.values()]
    })
    log.info("Filtering pileup")

    # Filter pileup to contigs with mods, minimum 1 mod per 10kb
    contigs_with_mods = pileup.pileup \
        .groupby(["contig", "mod_type"]) \
        .agg(pl.count()) \
        .join(assm_lengths, on = "contig") \
        .filter(pl.col("count") > pl.col("length")/10000) \
        .get_column("contig").unique().to_list()

    total_contigs = len(assembly.assembly.keys())

    contigs_to_process = [contig for contig in assembly.assembly.keys() if contig in contigs_with_mods]
    pileup = pileup.pileup.filter(pl.col("contig").is_in(contigs_to_process))
    remaining_contigs = pileup.get_column("contig").unique().to_list()

    os.makedirs(args.out + "/temp/", exist_ok=True)
    pileup.write_csv(args.out + "/temp/filtered_pileup.tsv", separator="\t")
    log.info(f"Processing {len(remaining_contigs)} of {total_contigs} contigs")
    log.info("Identifying motifs")
    motifs = nm.evaluate.process_sample_parallel(
            assembly, pileup, 
            low_coverage_positions = low_coverage_positions,
            read_level_methylation = args.read_level_methylation,
            threads = args.threads,
            search_frame_size = args.search_frame_size,
            threshold_methylation_confident = args.threshold_methylation_confident,
            threshold_methylation_general = args.threshold_methylation_general,
            threshold_valid_coverage = args.threshold_valid_coverage,
            minimum_kl_divergence = args.minimum_kl_divergence,
            verbose = args.verbose,
            log_dir = args.out + "/logs",
            seed = args.seed
        )
    motifs = pl.DataFrame(motifs)
    if motifs is None or len(motifs) == 0:
        log.info("No motifs found")
        return

    log.info("Writing motifs")
    def format_motif_df(df):
        if "model" in df.columns:
            n_mod = [x._alpha for x in df["model"]]
            n_nomod = [x._beta for x in df["model"]]
        motif_iupac = [nm.seq.regex_to_iupac(x) for x in df["motif"]]
        motif_type = [nm.utils.motif_type(x) for x in motif_iupac]

        df_out = df.with_columns([
            pl.Series("motif", motif_iupac),
            pl.Series("motif_type", motif_type)
        ])
        if "model" in df.columns:
            df_out = df_out.with_columns([
                pl.Series("n_mod", n_mod),
                pl.Series("n_nomod", n_nomod)
            ])
        try:
            df_out = df_out.select([
                "contig", "motif", "mod_position", "mod_type", "n_mod", "n_nomod", "motif_type",
                "motif_complement", "mod_position_complement", "n_mod_complement", "n_nomod_complement"
            ])
        except:
            df_out = df_out.select([
                "contig", "motif", "mod_position", "mod_type", "n_mod", "n_nomod", "motif_type",
            ])
        # Subtract prior alpha and beta from n_mod and n_nomod
        if "model" in df.columns:
            df_out = df_out.with_columns([
                pl.col("n_mod") - nm.model.DEFAULT_PRIOR_BETA,
                pl.col("n_nomod") - nm.model.DEFAULT_PRIOR_ALPHA
            ])
        return df_out
    def save_motif_df(df, name):
        df = format_motif_df(df)
        df = df.sort(["contig", "mod_type", "motif"])
        df.write_csv(args.out + "/" + name + ".tsv", separator="\t")
    os.makedirs(args.out + "/precleanup-motifs/", exist_ok=True)
    motifs.drop("model").write_csv(args.out + "/precleanup-motifs/motifs-raw-unformatted.tsv", separator="\t")
    save_motif_df(motifs, "precleanup-motifs/motifs-raw")

    log.info("Postprocessing motifs")
    motifs_file_name = "precleanup-motifs/motifs"

    log.info(" - Writing motifs")
    motifs = motifs.filter(col("score") > args.min_motif_score)
    if len(motifs) == 0:
        log.info("No motifs found")
        return
    
    motifs_file_name = motifs_file_name + "-score"
    save_motif_df(motifs, motifs_file_name)

    log.info(" - Removing sub motifs")
    motifs = nm.postprocess.remove_sub_motifs(motifs)
    if len(motifs) == 0:
        log.info("No motifs found")
        return
    motifs_file_name = motifs_file_name +   "-sub"
    save_motif_df(motifs, motifs_file_name)

    log.info(" - Removing noisy motifs")
    motifs = nm.postprocess.remove_noisy_motifs(motifs)
    if len(motifs) == 0:
        log.info("No motifs found")
        return
    motifs_file_name = motifs_file_name +   "-noise"
    save_motif_df(motifs, motifs_file_name)

    log.info(" - Merging motifs")
    motifs = nm.postprocess.merge_motifs_in_df(motifs, pileup, assembly)
    if len(motifs) == 0:
        log.info("No motifs found")
        return
    motifs_file_name = motifs_file_name +   "-merge"
    save_motif_df(motifs, motifs_file_name)

    log.info(" - Joining motif complements")
    motifs = nm.postprocess.join_motif_complements(motifs)
    if len(motifs) == 0:
        log.info("No motifs found")
        return
    motifs_file_name = motifs_file_name +   "-complement"
    save_motif_df(motifs, motifs_file_name)

    log.info(" - Removing motifs observed less than min count")
    motifs = motifs.filter((pl.col("n_mod") + pl.col("n_nomod")) > args.min_motifs_contig)
    if len(motifs) == 0:
        log.info("No motifs found")
        return
    motifs_file_name = motifs_file_name +   "-mincount"
    save_motif_df(motifs, motifs_file_name)



    save_motif_df(motifs, "motifs")

    log.info("Done finding motifs")
    return format_motif_df(motifs)

def score_motifs(args, pileup = None, assembly = None, motifs = None):
    log.info("Starting nanomotif motif scorer")
    if pileup is None:
        log.info("Loading pileup")
        pileup =  nm.load_pileup(args.pileup, threads = args.threads, min_fraction = args.threshold_methylation_general)
    if assembly is None:
        log.info("Loading assembly")
        assembly = nm.load_assembly(args.assembly)
    if motifs is None:
        log.info("Loading motifs")
        motifs = pl.read_csv(args.motifs, separator="\t")
    if args.save_motif_positions:
        os.makedirs(args.out + "/motif-positions", exist_ok=True)
    
<<<<<<< HEAD
    pileup = pileup.pileup.filter(pl.col("fraction_mod") > args.threshold_methylation_general)
=======
    na_position = nm.load_low_coverage_positions(args.pileup, min_coverage = args.threshold_valid_coverage)

>>>>>>> 71549504
    # Ensure motif are iupac
    motifs.with_columns([
        pl.col("motif").map_elements(lambda x: nm.seq.regex_to_iupac(x)).alias("motif")
    ])

    
    if any([item for item in motifs.columns if "_complement" in item]):
        log.debug("Reformatting motifs to include scoring of complementary motifs")
        motifs_fwd = motifs[[item for item in motifs.columns if "complement" not in item]]
        motifs_rev = motifs[["contig", "motif_type", "mod_type"] + [item for item in motifs.columns if "complement" in item]] \
            .select(pl.all().name.map(lambda col_name: col_name.replace('_complement', ''))) \
            .select(motifs_fwd.columns) \
            .filter(pl.col("motif").is_not_null())
        
        motifs = pl.concat([motifs_fwd, motifs_rev]).unique(["motif", "contig", "mod_type", "mod_position"])
    
    # Convert to regex for motif scoring
    motifs.with_columns([
        pl.col("motif").map_elements(lambda x: nm.seq.iupac_to_regex(x)).alias("motif")
    ])

    log.info("Scoring motifs")
    scored_all = nm.scoremotifs.score_sample_parallel(
<<<<<<< HEAD
        assembly, pileup, motifs,
=======
        assembly, pileup.pileup, motifs,
        na_position = na_position,
>>>>>>> 71549504
        threads = args.threads,
        threshold_methylation_general = args.threshold_methylation_general,
        threshold_valid_coverage = 1,
        verbose = args.verbose,
        log_dir = args.out + "/logs",
        save_motif_positions = args.save_motif_positions,
        positions_outdir = args.out + "/motif-positions",
        seed = args.seed
        )
    scored_all = nm.postprocess.join_motif_complements(scored_all)

    scored_all = scored_all.unique([
            "motif", "contig", "mod_type", "mod_position"
        ])
    
    scored_all = scored_all.sort(["contig", "mod_type", "motif"])
    scored_all.write_csv(args.out + "/motifs-scored.tsv", separator="\t")
    return scored_all

def bin_consensus(args, pileup = None, assembly = None, motifs = None, motifs_scored = None):
    bins = pl.read_csv(args.bins, separator="\t", has_header=False, infer_schema_length=10000) \
        .rename({"column_1":"contig", "column_2":"bin"})
    if motifs is None:
        log.info("Loading motifs-scored")
        motifs = pl.read_csv(args.motifs, separator="\t")
    if motifs_scored is None:
        log.info("Loading motifs")
        motifs_scored = pl.read_csv(args.motifs_scored, separator="\t")
    if pileup is None:
        log.info("Loading pileup")
        pileup =  nm.load_pileup(args.pileup, threads = args.threads, min_fraction = args.threshold_methylation_general)
    if assembly is None:
        log.info("Loading assembly")
        assembly = nm.load_assembly(args.assembly)

    
    if any([item for item in motifs_scored.columns if "_complement" in item]):
        motifs_fwd = motifs_scored[[item for item in motifs_scored.columns if "complement" not in item]]
        motifs_rev = motifs_scored[["contig", "motif_type", "mod_type"] + [item for item in motifs_scored.columns if "complement" in item]] \
            .select(pl.all().name.map(lambda col_name: col_name.replace('_complement', ''))) \
            .select(motifs_fwd.columns) \
            .filter(pl.col("motif").is_not_null())
        motifs_scored = pl.concat([motifs_fwd, motifs_rev]).unique(["motif", "contig", "mod_type", "mod_position"])
    
    if any([item for item in motifs.columns if "_complement" in item]):
        motifs_fwd = motifs[[item for item in motifs.columns if "complement" not in item]]
        motifs_rev = motifs[["contig", "motif_type", "mod_type"] + [item for item in motifs.columns if "complement" in item]] \
            .select(pl.all().name.map(lambda col_name: col_name.replace('_complement', ''))) \
            .select(motifs_fwd.columns) \
            .filter(pl.col("motif").is_not_null())
        motifs = pl.concat([motifs_fwd, motifs_rev]).unique(["motif", "contig", "mod_type", "mod_position"])


    output = nm.bin_consensus.within_bin_motifs_consensus(pileup.pileup, assembly, motifs, motifs_scored, bins)
    output = nm.bin_consensus.merge_bin_motifs(output, bins, pileup, assembly)

    output = output.rename({"bin":"contig", "n_mod_bin":"n_mod", "n_nomod_bin":"n_nomod"})

    output = nm.postprocess.join_motif_complements(output)

    output = output.rename({"contig":"bin", "n_mod":"n_mod_bin", "n_nomod":"n_nomod_bin"})
    output = output.sort(["bin", "mod_type", "motif"])

    output = output.filter(pl.col("n_mod_bin") + pl.col("n_nomod_bin") > args.min_motifs_bin)
    output.write_csv(args.out + "/bin-motifs.tsv", separator="\t")

def motif_discovery(args):
    # Check if all required files exist
    if not os.path.exists(args.pileup):
        log.error(f"File {args.pileup} does not exist")
        return
    if not os.path.exists(args.assembly):
        log.error(f"File {args.assembly} does not exist")
        return
    if not os.path.exists(args.bins):
        log.error(f"File {args.bins} does not exist")
        return

    # Check if output directory exists
    log.info("Loading required files")
    if args.read_level_methylation:
        pileup = nm.load_pileup(args.pileup, threads = args.threads, min_fraction = 0)
    else:
        pileup = nm.load_pileup(args.pileup, threads = args.threads, min_fraction = args.threshold_methylation_general)
    assembly = nm.load_assembly(args.assembly)

    # Find motifs
    log.info("Finding motifs")
    motifs = find_motifs(args, pileup=pileup, assembly=assembly)
    if motifs is None:
        log.info("Stopping workflow")
        return

    # Score all motifs
    log.info("Scoring motifs")
    scored_all = score_motifs(args, pileup=pileup, assembly=assembly, motifs=motifs)

    # Bin consensus
    log.info("Finding bin consensus motifs")
    bin_consensus(args, pileup=pileup, assembly=assembly, motifs=motifs, motifs_scored=scored_all)

    log.info("Done")

def check_install(args):
    
    # Check if output directory exists
    log.info("Loading required files")
    args.out = "nanomotif_install_check"
    args.save_motif_positions = False
    args.pileup = nm.datasets.geobacillus_plasmids_pileup_path()

    pileup = nm.datasets.geobacillus_plasmids_pileup()
    assembly = nm.datasets.geobacillus_plasmids_assembly()

    # Find motifs
    log.info("Finding motifs")
    motifs = find_motifs(args, pileup=pileup, assembly=assembly)

    # Score all motifs
    log.info("Scoring motifs")
    scored_all = score_motifs(args, pileup=pileup, assembly=assembly, motifs=motifs)

    # Bin consensus
    log.info("Finding bin consensus motifs")
    args.bins = nm.datasets.geobacillus_plasmids_bin_path()
    bin_consensus(args, pileup=pileup, assembly=assembly, motifs=motifs, motifs_scored=scored_all)
    
    log.info("Done")
    shutil.rmtree(args.out)


####################################################################################################
# Binnary - contamination and inclusion
from nanomotif.binnary import data_processing, detect_contamination, include_contigs
from nanomotif.binnary.logging import set_logger_config



def binnary(args):
    """
    binnary entry point for the DNA Methylation Pattern Analysis tool.
    Orchestrates the workflow of the tool based on the provided arguments.
    """
    
    # Conditional check for --write_bins and --assembly_file
    if args.write_bins and not args.assembly_file:
        print("Error: --assembly_file must be specified when --write_bins is used.")
        sys.exit(1)
    elif not args.write_bins and args.assembly_file:
        print("Error: --assembly_file can only be used when --write_bins is specified.")
        sys.exit(1)
    
    print("Starting Binnary ", args.command, " analysis...")

    
    # Settting up the logger
    # set_logger_config(args)
    # logger = log.getLogger(__name__)
    log.info("Starting Binnary analysis...")
    
    # Set number of threads for polars
    os.environ['POLARS_MAX_THREADS'] = str(args.threads)
    
    POLAR_THREADS = pl.threadpool_size()
    log.info(f"Polars is using {POLAR_THREADS} threads.")
    
    # Step 1: Load and preprocess data
    # These functions would be defined in your data_processing module
    (
        motifs_scored,
        bin_motifs,
        contig_bins,
    ) = data_processing.load_data(args)

    

    # Step 2: create motifs_scored_in_bins and bin_motif_binary
    bin_motif_binary = data_processing.prepare_bin_consensus(bin_motifs, args)
    
    motifs_in_bin_consensus = bin_motif_binary.select("motif_mod").unique()["motif_mod"]
    
    motifs_scored_in_bins = data_processing.prepare_motifs_scored_in_bins(
        motifs_scored,
        motifs_in_bin_consensus,
        contig_bins
    )
    
    
    # Create the bin_consensus dataframe for scoring
    log.info("Creating bin_consensus dataframe for scoring...")
    bin_motifs_from_motifs_scored_in_bins = data_processing.construct_bin_consensus_from_motifs_scored_in_bins(
        motifs_scored_in_bins,
        args
    )

    # Setting up the contamination analysis
    if (args.command == "detect_contamination" and not args.contamination_file) or (args.command == "include_contigs" and args.run_detect_contamination):
        contamination = detect_contamination.detect_contamination(
            motifs_scored_in_bins, bin_motifs_from_motifs_scored_in_bins, args
        )
        data_processing.generate_output(contamination.to_pandas(), args.out, "bin_contamination.tsv")
    elif args.contamination_file:
        log.info("Loading contamination file...")
        contamination = data_processing.load_contamination_file(args.contamination_file)
        
    if args.command == "detect_contamination":
        # Create a decontaminated contig_bin file
        new_contig_bins = data_processing.create_contig_bin_file(
            contig_bins=contig_bins.to_pandas(), 
            contamination=contamination.to_pandas(),
            include=None
        )
        data_processing.generate_output(new_contig_bins, args.out, "decontaminated_contig_bin.tsv")

    if args.command == "include_contigs":
        # # User provided contamination file
        # if args.contamination_file:
        #     log.info("Loading contamination file...")
        #     contamination = data_processing.load_contamination_file(args.contamination_file)
        
        ## If run_detect_contamination is false and contamination file is not provided, then set contamination to None
        if not args.run_detect_contamination and not args.contamination_file:
            contamination = pl.DataFrame(
                {
                    "bin": [],
                    "bin_contig_compare": [],
                    "binary_methylation_missmatch_score": [],
                    "non_na_comparisons": [],
                    "contig": []
                }
            )
        
        
        
        # Run the include_contigs analysis    
        include_contigs_df = include_contigs.include_contigs(
            motifs_scored_in_bins, bin_motifs_from_motifs_scored_in_bins, contamination, args
        )
        
        # Save the include_contigs_df results
        data_processing.generate_output(include_contigs_df.to_pandas(), args.out, "include_contigs.tsv")
        
        # Create a new contig_bin file
        
        
        new_contig_bins = data_processing.create_contig_bin_file(
            contig_bins=contig_bins.to_pandas(), 
            contamination= contamination.to_pandas(),
            include=include_contigs_df.to_pandas()
        )
        data_processing.generate_output(new_contig_bins, args.out, "new_contig_bin.tsv")
        
    if args.write_bins:
        log.info("Write bins flag is set. Writing bins to file...")
        log.info("Loading assembly file...")
        assembly = data_processing.read_fasta(args.assembly_file)
        
        bin_dir = os.path.join(args.out, args.command + "_bins")
        
        data_processing.write_bins_from_contigs(new_contig_bins, assembly, bin_dir)
    
    log.info(f"Analysis Completed. Results are saved to: {args.out}")
    print("Analysis Completed. Results are saved to:", args.out)


from nanomotif.mtase_linker.dependencies import snakemake_create_environments, get_models, defensefinder_update
from nanomotif.mtase_linker.command import run_MTase_linker

def mtase_linker(args):
    if args.mtase_linker_command == "install":
        snakemake_create_environments(args)
        get_models(args)
        defensefinder_update(args)
    elif args.mtase_linker_command == "run":
        run_MTase_linker(args)
    else:
        print(f"Unknown MTase-linker command: {args.mtase_linker_command}")
       



def main():
    # Parse arguments
    parser = nm.argparser.create_parser()
    args = parser.parse_args()
    
    if args.command in ["detect_contamination", "include_contigs", "MTase-linker"]:
        args.verbose = False
        args.seed = 1
    
    if args.command == "find_motifs":
        shared_setup(args, args.out)
        find_motifs(args)
    elif args.command == "score_motifs":
        shared_setup(args, args.out)
        score_motifs(args)
    elif args.command == "bin_consensus":
        shared_setup(args, args.out)
        bin_consensus(args)
    elif args.command == "motif_discovery":
        shared_setup(args, args.out)
        motif_discovery(args)

    elif args.command in ["detect_contamination", "include_contigs"]:
        shared_setup(args, args.out)
        binnary(args)

    elif args.command == "MTase-linker":
        mtase_linker(args)

    elif args.command == "check_installation":
        args.out = "nanomotif_install_check"
        shared_setup(args, args.out)
        check_install(args)

    else:
        parser.print_help()
        exit()
if __name__ == "__main__":
    main()<|MERGE_RESOLUTION|>--- conflicted
+++ resolved
@@ -230,12 +230,9 @@
     if args.save_motif_positions:
         os.makedirs(args.out + "/motif-positions", exist_ok=True)
     
-<<<<<<< HEAD
+    na_position = nm.load_low_coverage_positions(args.pileup, min_coverage = args.threshold_valid_coverage)
+
     pileup = pileup.pileup.filter(pl.col("fraction_mod") > args.threshold_methylation_general)
-=======
-    na_position = nm.load_low_coverage_positions(args.pileup, min_coverage = args.threshold_valid_coverage)
-
->>>>>>> 71549504
     # Ensure motif are iupac
     motifs.with_columns([
         pl.col("motif").map_elements(lambda x: nm.seq.regex_to_iupac(x)).alias("motif")
@@ -259,12 +256,8 @@
 
     log.info("Scoring motifs")
     scored_all = nm.scoremotifs.score_sample_parallel(
-<<<<<<< HEAD
         assembly, pileup, motifs,
-=======
-        assembly, pileup.pileup, motifs,
         na_position = na_position,
->>>>>>> 71549504
         threads = args.threads,
         threshold_methylation_general = args.threshold_methylation_general,
         threshold_valid_coverage = 1,
